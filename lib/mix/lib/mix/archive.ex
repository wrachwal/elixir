defmodule Mix.Archive do
  @moduledoc """
  Module responsible for managing [archives](http://www.erlang.org/doc/man/code.html).

  An archive is a zip file containing the app and beam files.
  A valid archive must be named with the name of the application and
  it should contain the relative paths beginning with the application
  name, e.g. the root of the zip file should be `my_app/ebin/Elixir.My.App.beam`.
  """

  @doc """
  Returns the archive name based on `app` and `version`.

  ## Examples

      iex> Mix.Archive.name("foo", nil)
      "foo.ez"

      iex> Mix.Archive.name("foo", "0.1.0")
      "foo-0.1.0.ez"

  """
  def name(app, nil), do: "#{app}.ez"
  def name(app, vsn), do: "#{app}-#{vsn}.ez"

  @doc """
  Returns the archive internal directory from its `path`.

  ## Examples

      iex> Mix.Archive.dir("foo/bar/baz-0.1.0.ez")
      "baz-0.1.0"

  """
  def dir(path) do
    path |> Path.basename |> Path.rootname
  end

  @doc """
  Creates an application archive.

  It receives the archive file in the format
  `path/to/archive/app-vsn.ez` and the path to the root of
  the project to be archived. Everything in the `ebin` and
  `priv` directories is archived. Dependencies are not
  archived.
  """
<<<<<<< HEAD
  def create(source, target) do
    source_path = Path.expand(source)
    target_path = Path.expand(target)
    dir = dir(target_path) |> String.to_char_list!
    {:ok, _ } = :zip.create(target_path,
                  files_to_add(source_path, dir),
=======
  def create(archive_file, project_path \\ ".") do
    project_path = Path.expand(project_path)
    archive_file = Path.expand(archive_file)
    dir = dir(archive_file) |> List.from_char_data!
    {:ok, _ } = :zip.create(archive_file,
                  files_to_add(project_path, dir),
>>>>>>> deba7e39
                  uncompress: ['.beam', '.app'])
  end

  defp files_to_add(path, dir) do
    File.cd! path, fn ->
      ebin = :filelib.wildcard('ebin/*.{beam,app}')
      priv = :filelib.wildcard('priv/**/*')

      Enum.reduce ebin ++ priv, [], fn(f, acc) ->
        case File.read(f) do
          { :ok, bin } ->
            [{ :filename.join(dir, f), bin }|acc]
          { :error, _ } ->
            acc
        end
      end
    end
  end
end<|MERGE_RESOLUTION|>--- conflicted
+++ resolved
@@ -45,21 +45,12 @@
   `priv` directories is archived. Dependencies are not
   archived.
   """
-<<<<<<< HEAD
   def create(source, target) do
     source_path = Path.expand(source)
     target_path = Path.expand(target)
-    dir = dir(target_path) |> String.to_char_list!
+    dir = dir(target_path) |> List.from_char_data!
     {:ok, _ } = :zip.create(target_path,
                   files_to_add(source_path, dir),
-=======
-  def create(archive_file, project_path \\ ".") do
-    project_path = Path.expand(project_path)
-    archive_file = Path.expand(archive_file)
-    dir = dir(archive_file) |> List.from_char_data!
-    {:ok, _ } = :zip.create(archive_file,
-                  files_to_add(project_path, dir),
->>>>>>> deba7e39
                   uncompress: ['.beam', '.app'])
   end
 
